{
 "cells": [
  {
   "cell_type": "markdown",
   "id": "45fc9086-93aa-4645-8ba2-380c3acbbed9",
   "metadata": {},
   "source": [
    "# A simple two-agent A2A RAG Application\n",
    "\n",
    "This notebook presents a simple scenario where an agent uses the A2A protocol to query another agent for information as it answers a RAG query. We show how to initialize an agent in Llama Stack and grant it access to communicating with another, external agent.\n",
    "\n",
    "This demo is largely based on the single-agent RAG demo. It can be found in [Level4_RAG_agent.ipynb](../../rag_agentic/notebooks/Level4_RAG_agent.ipynb).\n",
    "\n",
    "## Overview\n",
    "\n",
    "This notebook covers the following steps:\n",
    "\n",
    "1. Setting up a Llama Stack agent capable of retrieving content from vector DB via the builtin RAG tool.\n",
    "2. Serving the agent over an A2A server.\n",
    "3. Initializing another Llama Stack capable of communicating with the RAG agent.\n",
    "4. Launching the second agent and using it to answer user queries about the documents.\n",
    "\n",
    "## Prerequisites\n",
    "\n",
    "Before starting, ensure you have the following:\n",
<<<<<<< HEAD
    "- `python_requires >= 3.13`\n",
    "\n",
    "- Followed the instructions in the [Setup Guide](./Level0_getting_started_with_Llama_Stack.ipynb) notebook.\n",
    "\n",
=======
    "- Followed the instructions in the [Setup Guide](../../rag_agentic/notebooks/Level0_getting_started_with_Llama_Stack.ipynb) notebook. \n",
>>>>>>> a23df113
    "- Llama Stack server should be using milvus as its vector DB provider.\n",
    "\n",
    "## Additional environment variables\n",
    "This demo requires the following environment variables in addition to those defined in the [Setup Guide](../../rag_agentic/notebooks//Level0_getting_started_with_Llama_Stack.ipynb):\n",
    "- `RAG_AGENT_LOCAL_PORT`: the port over which we will serve the exported A2A agent with RAG capabilities.\n"
   ]
  },
  {
   "cell_type": "markdown",
   "id": "98e11c00-19f0-4265-b4c4-73ec3a1936a7",
   "metadata": {},
   "source": [
    "## 1. Setting Up this Notebook\n",
    "To provide A2A communication capabilities, we will use the [sample implementation by Google](https://github.com/google/A2A/tree/main/samples/python). Please make sure that the content of the referenced directory is available on your Python path. This can be done, for example, by running the following command:"
   ]
  },
  {
   "cell_type": "code",
   "execution_count": 6,
   "id": "5e50535c",
   "metadata": {},
   "outputs": [
    {
     "name": "stdout",
     "output_type": "stream",
     "text": [
      "Collecting git+https://github.com/google/A2A.git#subdirectory=samples/python\n",
      "  Cloning https://github.com/google/A2A.git to /private/var/folders/p4/635191ns4599kwjkqt12kwd80000gn/T/pip-req-build-aswa9mq1\n",
      "  Running command git clone --filter=blob:none --quiet https://github.com/google/A2A.git /private/var/folders/p4/635191ns4599kwjkqt12kwd80000gn/T/pip-req-build-aswa9mq1\n",
      "  Resolved https://github.com/google/A2A.git to commit 081fa20bdfede24922c49e8e56fcdfbee0db0c28\n",
      "  Installing build dependencies ... \u001b[?25ldone\n",
      "\u001b[?25h  Getting requirements to build wheel ... \u001b[?25ldone\n",
      "\u001b[?25h  Preparing metadata (pyproject.toml) ... \u001b[?25ldone\n",
      "\u001b[?25hRequirement already satisfied: a2a-sdk>=0.2.1 in /Users/kcogan/Documents/llama-stack-on-ocp/venv7/lib/python3.13/site-packages (from a2a-samples==0.1.0) (0.2.1)\n",
      "Requirement already satisfied: httpx-sse>=0.4.0 in /Users/kcogan/Documents/llama-stack-on-ocp/venv7/lib/python3.13/site-packages (from a2a-samples==0.1.0) (0.4.0)\n",
      "Requirement already satisfied: httpx>=0.28.1 in /Users/kcogan/Documents/llama-stack-on-ocp/venv7/lib/python3.13/site-packages (from a2a-samples==0.1.0) (0.28.1)\n",
      "Requirement already satisfied: jwcrypto>=1.5.6 in /Users/kcogan/Documents/llama-stack-on-ocp/venv7/lib/python3.13/site-packages (from a2a-samples==0.1.0) (1.5.6)\n",
      "Requirement already satisfied: pydantic>=2.10.6 in /Users/kcogan/Documents/llama-stack-on-ocp/venv7/lib/python3.13/site-packages (from a2a-samples==0.1.0) (2.11.4)\n",
      "Requirement already satisfied: pyjwt>=2.10.1 in /Users/kcogan/Documents/llama-stack-on-ocp/venv7/lib/python3.13/site-packages (from a2a-samples==0.1.0) (2.10.1)\n",
      "Requirement already satisfied: sse-starlette>=2.2.1 in /Users/kcogan/Documents/llama-stack-on-ocp/venv7/lib/python3.13/site-packages (from a2a-samples==0.1.0) (2.3.5)\n",
      "Requirement already satisfied: starlette>=0.46.1 in /Users/kcogan/Documents/llama-stack-on-ocp/venv7/lib/python3.13/site-packages (from a2a-samples==0.1.0) (0.46.2)\n",
      "Requirement already satisfied: typing-extensions>=4.12.2 in /Users/kcogan/Documents/llama-stack-on-ocp/venv7/lib/python3.13/site-packages (from a2a-samples==0.1.0) (4.13.2)\n",
      "Requirement already satisfied: uvicorn>=0.34.0 in /Users/kcogan/Documents/llama-stack-on-ocp/venv7/lib/python3.13/site-packages (from a2a-samples==0.1.0) (0.34.2)\n",
      "Requirement already satisfied: opentelemetry-api>=1.33.0 in /Users/kcogan/Documents/llama-stack-on-ocp/venv7/lib/python3.13/site-packages (from a2a-sdk>=0.2.1->a2a-samples==0.1.0) (1.33.1)\n",
      "Requirement already satisfied: opentelemetry-sdk>=1.33.0 in /Users/kcogan/Documents/llama-stack-on-ocp/venv7/lib/python3.13/site-packages (from a2a-sdk>=0.2.1->a2a-samples==0.1.0) (1.33.1)\n",
      "Requirement already satisfied: anyio in /Users/kcogan/Documents/llama-stack-on-ocp/venv7/lib/python3.13/site-packages (from httpx>=0.28.1->a2a-samples==0.1.0) (4.9.0)\n",
      "Requirement already satisfied: certifi in /Users/kcogan/Documents/llama-stack-on-ocp/venv7/lib/python3.13/site-packages (from httpx>=0.28.1->a2a-samples==0.1.0) (2025.4.26)\n",
      "Requirement already satisfied: httpcore==1.* in /Users/kcogan/Documents/llama-stack-on-ocp/venv7/lib/python3.13/site-packages (from httpx>=0.28.1->a2a-samples==0.1.0) (1.0.9)\n",
      "Requirement already satisfied: idna in /Users/kcogan/Documents/llama-stack-on-ocp/venv7/lib/python3.13/site-packages (from httpx>=0.28.1->a2a-samples==0.1.0) (3.10)\n",
      "Requirement already satisfied: h11>=0.16 in /Users/kcogan/Documents/llama-stack-on-ocp/venv7/lib/python3.13/site-packages (from httpcore==1.*->httpx>=0.28.1->a2a-samples==0.1.0) (0.16.0)\n",
      "Requirement already satisfied: cryptography>=3.4 in /Users/kcogan/Documents/llama-stack-on-ocp/venv7/lib/python3.13/site-packages (from jwcrypto>=1.5.6->a2a-samples==0.1.0) (45.0.2)\n",
      "Requirement already satisfied: annotated-types>=0.6.0 in /Users/kcogan/Documents/llama-stack-on-ocp/venv7/lib/python3.13/site-packages (from pydantic>=2.10.6->a2a-samples==0.1.0) (0.7.0)\n",
      "Requirement already satisfied: pydantic-core==2.33.2 in /Users/kcogan/Documents/llama-stack-on-ocp/venv7/lib/python3.13/site-packages (from pydantic>=2.10.6->a2a-samples==0.1.0) (2.33.2)\n",
      "Requirement already satisfied: typing-inspection>=0.4.0 in /Users/kcogan/Documents/llama-stack-on-ocp/venv7/lib/python3.13/site-packages (from pydantic>=2.10.6->a2a-samples==0.1.0) (0.4.0)\n",
      "Requirement already satisfied: click>=7.0 in /Users/kcogan/Documents/llama-stack-on-ocp/venv7/lib/python3.13/site-packages (from uvicorn>=0.34.0->a2a-samples==0.1.0) (8.2.0)\n",
      "Requirement already satisfied: sniffio>=1.1 in /Users/kcogan/Documents/llama-stack-on-ocp/venv7/lib/python3.13/site-packages (from anyio->httpx>=0.28.1->a2a-samples==0.1.0) (1.3.1)\n",
      "Requirement already satisfied: cffi>=1.14 in /Users/kcogan/Documents/llama-stack-on-ocp/venv7/lib/python3.13/site-packages (from cryptography>=3.4->jwcrypto>=1.5.6->a2a-samples==0.1.0) (1.17.1)\n",
      "Requirement already satisfied: deprecated>=1.2.6 in /Users/kcogan/Documents/llama-stack-on-ocp/venv7/lib/python3.13/site-packages (from opentelemetry-api>=1.33.0->a2a-sdk>=0.2.1->a2a-samples==0.1.0) (1.2.18)\n",
      "Requirement already satisfied: importlib-metadata<8.7.0,>=6.0 in /Users/kcogan/Documents/llama-stack-on-ocp/venv7/lib/python3.13/site-packages (from opentelemetry-api>=1.33.0->a2a-sdk>=0.2.1->a2a-samples==0.1.0) (8.6.1)\n",
      "Requirement already satisfied: opentelemetry-semantic-conventions==0.54b1 in /Users/kcogan/Documents/llama-stack-on-ocp/venv7/lib/python3.13/site-packages (from opentelemetry-sdk>=1.33.0->a2a-sdk>=0.2.1->a2a-samples==0.1.0) (0.54b1)\n",
      "Requirement already satisfied: pycparser in /Users/kcogan/Documents/llama-stack-on-ocp/venv7/lib/python3.13/site-packages (from cffi>=1.14->cryptography>=3.4->jwcrypto>=1.5.6->a2a-samples==0.1.0) (2.22)\n",
      "Requirement already satisfied: wrapt<2,>=1.10 in /Users/kcogan/Documents/llama-stack-on-ocp/venv7/lib/python3.13/site-packages (from deprecated>=1.2.6->opentelemetry-api>=1.33.0->a2a-sdk>=0.2.1->a2a-samples==0.1.0) (1.17.2)\n",
      "Requirement already satisfied: zipp>=3.20 in /Users/kcogan/Documents/llama-stack-on-ocp/venv7/lib/python3.13/site-packages (from importlib-metadata<8.7.0,>=6.0->opentelemetry-api>=1.33.0->a2a-sdk>=0.2.1->a2a-samples==0.1.0) (3.21.0)\n",
      "\n",
      "\u001b[1m[\u001b[0m\u001b[34;49mnotice\u001b[0m\u001b[1;39;49m]\u001b[0m\u001b[39;49m A new release of pip is available: \u001b[0m\u001b[31;49m25.0.1\u001b[0m\u001b[39;49m -> \u001b[0m\u001b[32;49m25.1.1\u001b[0m\n",
      "\u001b[1m[\u001b[0m\u001b[34;49mnotice\u001b[0m\u001b[1;39;49m]\u001b[0m\u001b[39;49m To update, run: \u001b[0m\u001b[32;49mpip install --upgrade pip\u001b[0m\n",
      "Requirement already satisfied: llama_stack_client in /Users/kcogan/Documents/llama-stack-on-ocp/venv7/lib/python3.13/site-packages (0.2.7)\n",
      "Requirement already satisfied: dotenv in /Users/kcogan/Documents/llama-stack-on-ocp/venv7/lib/python3.13/site-packages (0.9.9)\n",
      "Requirement already satisfied: anyio<5,>=3.5.0 in /Users/kcogan/Documents/llama-stack-on-ocp/venv7/lib/python3.13/site-packages (from llama_stack_client) (4.9.0)\n",
      "Requirement already satisfied: click in /Users/kcogan/Documents/llama-stack-on-ocp/venv7/lib/python3.13/site-packages (from llama_stack_client) (8.2.0)\n",
      "Requirement already satisfied: distro<2,>=1.7.0 in /Users/kcogan/Documents/llama-stack-on-ocp/venv7/lib/python3.13/site-packages (from llama_stack_client) (1.9.0)\n",
      "Requirement already satisfied: httpx<1,>=0.23.0 in /Users/kcogan/Documents/llama-stack-on-ocp/venv7/lib/python3.13/site-packages (from llama_stack_client) (0.28.1)\n",
      "Requirement already satisfied: pandas in /Users/kcogan/Documents/llama-stack-on-ocp/venv7/lib/python3.13/site-packages (from llama_stack_client) (2.2.3)\n",
      "Requirement already satisfied: prompt-toolkit in /Users/kcogan/Documents/llama-stack-on-ocp/venv7/lib/python3.13/site-packages (from llama_stack_client) (3.0.51)\n",
      "Requirement already satisfied: pyaml in /Users/kcogan/Documents/llama-stack-on-ocp/venv7/lib/python3.13/site-packages (from llama_stack_client) (25.1.0)\n",
      "Requirement already satisfied: pydantic<3,>=1.9.0 in /Users/kcogan/Documents/llama-stack-on-ocp/venv7/lib/python3.13/site-packages (from llama_stack_client) (2.11.4)\n",
      "Requirement already satisfied: rich in /Users/kcogan/Documents/llama-stack-on-ocp/venv7/lib/python3.13/site-packages (from llama_stack_client) (14.0.0)\n",
      "Requirement already satisfied: sniffio in /Users/kcogan/Documents/llama-stack-on-ocp/venv7/lib/python3.13/site-packages (from llama_stack_client) (1.3.1)\n",
      "Requirement already satisfied: termcolor in /Users/kcogan/Documents/llama-stack-on-ocp/venv7/lib/python3.13/site-packages (from llama_stack_client) (3.1.0)\n",
      "Requirement already satisfied: tqdm in /Users/kcogan/Documents/llama-stack-on-ocp/venv7/lib/python3.13/site-packages (from llama_stack_client) (4.67.1)\n",
      "Requirement already satisfied: typing-extensions<5,>=4.7 in /Users/kcogan/Documents/llama-stack-on-ocp/venv7/lib/python3.13/site-packages (from llama_stack_client) (4.13.2)\n",
      "Requirement already satisfied: python-dotenv in /Users/kcogan/Documents/llama-stack-on-ocp/venv7/lib/python3.13/site-packages (from dotenv) (1.1.0)\n",
      "Requirement already satisfied: idna>=2.8 in /Users/kcogan/Documents/llama-stack-on-ocp/venv7/lib/python3.13/site-packages (from anyio<5,>=3.5.0->llama_stack_client) (3.10)\n",
      "Requirement already satisfied: certifi in /Users/kcogan/Documents/llama-stack-on-ocp/venv7/lib/python3.13/site-packages (from httpx<1,>=0.23.0->llama_stack_client) (2025.4.26)\n",
      "Requirement already satisfied: httpcore==1.* in /Users/kcogan/Documents/llama-stack-on-ocp/venv7/lib/python3.13/site-packages (from httpx<1,>=0.23.0->llama_stack_client) (1.0.9)\n",
      "Requirement already satisfied: h11>=0.16 in /Users/kcogan/Documents/llama-stack-on-ocp/venv7/lib/python3.13/site-packages (from httpcore==1.*->httpx<1,>=0.23.0->llama_stack_client) (0.16.0)\n",
      "Requirement already satisfied: annotated-types>=0.6.0 in /Users/kcogan/Documents/llama-stack-on-ocp/venv7/lib/python3.13/site-packages (from pydantic<3,>=1.9.0->llama_stack_client) (0.7.0)\n",
      "Requirement already satisfied: pydantic-core==2.33.2 in /Users/kcogan/Documents/llama-stack-on-ocp/venv7/lib/python3.13/site-packages (from pydantic<3,>=1.9.0->llama_stack_client) (2.33.2)\n",
      "Requirement already satisfied: typing-inspection>=0.4.0 in /Users/kcogan/Documents/llama-stack-on-ocp/venv7/lib/python3.13/site-packages (from pydantic<3,>=1.9.0->llama_stack_client) (0.4.0)\n",
      "Requirement already satisfied: numpy>=1.26.0 in /Users/kcogan/Documents/llama-stack-on-ocp/venv7/lib/python3.13/site-packages (from pandas->llama_stack_client) (2.2.6)\n",
      "Requirement already satisfied: python-dateutil>=2.8.2 in /Users/kcogan/Documents/llama-stack-on-ocp/venv7/lib/python3.13/site-packages (from pandas->llama_stack_client) (2.9.0.post0)\n",
      "Requirement already satisfied: pytz>=2020.1 in /Users/kcogan/Documents/llama-stack-on-ocp/venv7/lib/python3.13/site-packages (from pandas->llama_stack_client) (2025.2)\n",
      "Requirement already satisfied: tzdata>=2022.7 in /Users/kcogan/Documents/llama-stack-on-ocp/venv7/lib/python3.13/site-packages (from pandas->llama_stack_client) (2025.2)\n",
      "Requirement already satisfied: wcwidth in /Users/kcogan/Documents/llama-stack-on-ocp/venv7/lib/python3.13/site-packages (from prompt-toolkit->llama_stack_client) (0.2.13)\n",
      "Requirement already satisfied: PyYAML in /Users/kcogan/Documents/llama-stack-on-ocp/venv7/lib/python3.13/site-packages (from pyaml->llama_stack_client) (6.0.2)\n",
      "Requirement already satisfied: markdown-it-py>=2.2.0 in /Users/kcogan/Documents/llama-stack-on-ocp/venv7/lib/python3.13/site-packages (from rich->llama_stack_client) (3.0.0)\n",
      "Requirement already satisfied: pygments<3.0.0,>=2.13.0 in /Users/kcogan/Documents/llama-stack-on-ocp/venv7/lib/python3.13/site-packages (from rich->llama_stack_client) (2.19.1)\n",
      "Requirement already satisfied: mdurl~=0.1 in /Users/kcogan/Documents/llama-stack-on-ocp/venv7/lib/python3.13/site-packages (from markdown-it-py>=2.2.0->rich->llama_stack_client) (0.1.2)\n",
      "Requirement already satisfied: six>=1.5 in /Users/kcogan/Documents/llama-stack-on-ocp/venv7/lib/python3.13/site-packages (from python-dateutil>=2.8.2->pandas->llama_stack_client) (1.17.0)\n",
      "\n",
      "\u001b[1m[\u001b[0m\u001b[34;49mnotice\u001b[0m\u001b[1;39;49m]\u001b[0m\u001b[39;49m A new release of pip is available: \u001b[0m\u001b[31;49m25.0.1\u001b[0m\u001b[39;49m -> \u001b[0m\u001b[32;49m25.1.1\u001b[0m\n",
      "\u001b[1m[\u001b[0m\u001b[34;49mnotice\u001b[0m\u001b[1;39;49m]\u001b[0m\u001b[39;49m To update, run: \u001b[0m\u001b[32;49mpip install --upgrade pip\u001b[0m\n"
     ]
    }
   ],
   "source": [
    "! pip install \"git+https://github.com/google/A2A.git#subdirectory=samples/python\"\n",
    "! pip install llama_stack_client dotenv"
   ]
  },
  {
   "cell_type": "markdown",
   "id": "cb1892cd-a569-40d1-81a0-144e3597ab43",
   "metadata": {},
   "source": [
    "Now, we will add the paths to the A2A library and our own tools to `sys.path`."
   ]
  },
  {
   "cell_type": "code",
   "execution_count": 7,
   "id": "92301f97-17f4-4f48-a3da-a5288b8b02dd",
   "metadata": {},
   "outputs": [],
   "source": [
    "import sys\n",
    "# the path of the A2A library\n",
    "sys.path.append('./A2A/samples/python')\n",
    "# the path to our own utils\n",
    "sys.path.append('../..')"
   ]
  },
  {
   "cell_type": "markdown",
   "id": "6c488f7d-7dca-4169-9602-a1435290c57d",
   "metadata": {},
   "source": [
    "We will now proceed with the necessary imports."
   ]
  },
  {
   "cell_type": "code",
   "execution_count": 8,
   "id": "839cf607-0301-41dc-ab13-d57b9ac20bd8",
   "metadata": {},
   "outputs": [],
   "source": [
    "from common.server import A2AServer\n",
    "from common.types import AgentCard, AgentSkill, AgentCapabilities\n",
    "from a2a_llama_stack.A2ATool import A2ATool\n",
    "from a2a_llama_stack.task_manager import AgentTaskManager\n",
    "\n",
    "# for asynchronously serving the A2A agent\n",
    "import threading"
   ]
  },
  {
   "cell_type": "markdown",
   "id": "0a2d33a4-24c9-49fa-a068-70f6ae496e9f",
   "metadata": {},
   "source": [
    "Next, we will initialize our environment as described in detail in our [\"Getting Started\" notebook](demos/rag_agentic/notebooks/Level0_getting_started_with_Llama_Stack.ipynb). Please refer to it for additional explanations."
   ]
  },
  {
   "cell_type": "code",
   "execution_count": 9,
   "id": "9b87b139-bd18-47b2-889a-1b8ed3018655",
   "metadata": {},
   "outputs": [
    {
     "name": "stdout",
     "output_type": "stream",
     "text": [
      "Connected to Llama Stack server\n",
      "Inference Parameters:\n",
      "\tModel: llama32-3b\n",
      "\tSampling Parameters: {'strategy': {'type': 'greedy'}, 'max_tokens': 512}\n",
      "\tstream: False\n"
     ]
    }
   ],
   "source": [
    "# for accessing the environment variables\n",
    "import os\n",
    "from dotenv import load_dotenv\n",
    "load_dotenv()\n",
    "\n",
    "# for communication with Llama Stack\n",
    "from llama_stack_client import LlamaStackClient\n",
    "\n",
    "# agent- and RAG-related imports\n",
    "import uuid\n",
    "from llama_stack_client import Agent, RAGDocument\n",
    "from llama_stack_client.lib.agents.event_logger import EventLogger\n",
    "\n",
    "# pretty print of the results returned from the model/agent - import from the agentic_rag demo subdirectory\n",
    "import sys\n",
    "sys.path.append('../../rag_agentic')  \n",
    "from src.utils import step_printer\n",
    "from termcolor import cprint\n",
    "\n",
    "\n",
    "base_url = os.getenv(\"REMOTE_BASE_URL\")\n",
    "\n",
    "\n",
    "# Tavily search API key is required for some of our demos and must be provided to the client upon initialization.\n",
    "# We will cover it in the agentic demos that use the respective tool. Please ignore this parameter for all other demos.\n",
    "tavily_search_api_key = os.getenv(\"TAVILY_SEARCH_API_KEY\")\n",
    "if tavily_search_api_key is None:\n",
    "    provider_data = None\n",
    "else:\n",
    "    provider_data = {\"tavily_search_api_key\": tavily_search_api_key}\n",
    "\n",
    "\n",
    "client = LlamaStackClient(\n",
    "    base_url=base_url,\n",
    "    provider_data=provider_data\n",
    ")\n",
    "    \n",
    "print(f\"Connected to Llama Stack server\")\n",
    "\n",
    "# model_id for the model you wish to use that is configured with the Llama Stack server\n",
    "model_id = os.getenv(\"INFERENCE_MODEL_ID\")\n",
    "\n",
    "temperature = float(os.getenv(\"TEMPERATURE\", 0.0))\n",
    "if temperature > 0.0:\n",
    "    top_p = float(os.getenv(\"TOP_P\", 0.95))\n",
    "    strategy = {\"type\": \"top_p\", \"temperature\": temperature, \"top_p\": top_p}\n",
    "else:\n",
    "    strategy = {\"type\": \"greedy\"}\n",
    "\n",
    "max_tokens = int(os.getenv(\"MAX_TOKENS\", 4096))\n",
    "\n",
    "# sampling_params will later be used to pass the parameters to Llama Stack Agents/Inference APIs\n",
    "sampling_params = {\n",
    "    \"strategy\": strategy,\n",
    "    \"max_tokens\": max_tokens,\n",
    "}\n",
    "\n",
    "stream_env = os.getenv(\"STREAM\", \"False\")\n",
    "# the Boolean 'stream' parameter will later be passed to Llama Stack Agents/Inference APIs\n",
    "# any value non equal to 'False' will be considered as 'True'\n",
    "stream = (stream_env != \"False\")\n",
    "\n",
    "print(f\"Inference Parameters:\\n\\tModel: {model_id}\\n\\tSampling Parameters: {sampling_params}\\n\\tstream: {stream}\")"
   ]
  },
  {
   "cell_type": "markdown",
   "id": "ce9b1662-2d8b-429f-b51a-de58081a9667",
   "metadata": {},
   "source": [
    "## 2. Setting Up and Serving a RAG A2A Agent\n",
    "We will now initialize an agent connected to a vector DB and capable of serving requests related to the information contained in the indexed documents.\n",
    "\n",
    "Our first steps will be identical to those demonstrated in [Level4_RAG_agent.ipynb](demos/rag_agentic/notebooks/Level4_RAG_agent.ipynb):\n",
    "- Initialize a new document collection in the target vector DB. All parameters related to the vector DB, such as the embedding model and dimension, must be specified here."
   ]
  },
  {
   "cell_type": "code",
   "execution_count": 10,
   "id": "3b8ee65a-5925-44ed-a81b-f0df2c52465e",
   "metadata": {},
   "outputs": [
    {
     "data": {
      "text/plain": [
       "VectorDBRegisterResponse(embedding_dimension=384, embedding_model='all-MiniLM-L6-v2', identifier='test_vector_db_0efe2f59-9ec0-48bc-b673-4d4559a7e882', provider_id='milvus', provider_resource_id='test_vector_db_0efe2f59-9ec0-48bc-b673-4d4559a7e882', type='vector_db', access_attributes=None)"
      ]
     },
     "execution_count": 10,
     "metadata": {},
     "output_type": "execute_result"
    }
   ],
   "source": [
    "vector_db_id = f\"test_vector_db_{uuid.uuid4()}\"\n",
    "\n",
    "client.vector_dbs.register(\n",
    "    vector_db_id=vector_db_id,\n",
    "    embedding_model=os.getenv(\"VDB_EMBEDDING\"),\n",
    "    embedding_dimension=int(os.getenv(\"VDB_EMBEDDING_DIMENSION\", 384)),\n",
    "    provider_id=os.getenv(\"VDB_PROVIDER\"),\n",
    ")"
   ]
  },
  {
   "cell_type": "markdown",
   "id": "7722b6e6-3ed1-4af6-aa1c-3d7c973baf44",
   "metadata": {},
   "source": [
    "- Provide a list of document URLs to the RAG tool. Llama Stack will handle the fetching, conversion and chunking of the documents' content automatically."
   ]
  },
  {
   "cell_type": "code",
   "execution_count": 11,
   "id": "93e86b69-7b8e-4418-976c-2a694a99a55b",
   "metadata": {},
   "outputs": [],
   "source": [
    "urls = [\n",
    "    (\"https://www.openshift.guide/openshift-guide-screen.pdf\", \"application/pdf\"),\n",
    "]\n",
    "documents = [\n",
    "    RAGDocument(\n",
    "        document_id=f\"num-{i}\",\n",
    "        content=url,\n",
    "        mime_type=url_type,\n",
    "        metadata={},\n",
    "    )\n",
    "    for i, (url, url_type) in enumerate(urls)\n",
    "]\n",
    "client.tool_runtime.rag_tool.insert(\n",
    "    documents=documents,\n",
    "    vector_db_id=vector_db_id,\n",
    "    chunk_size_in_tokens=int(os.getenv(\"VECTOR_DB_CHUNK_SIZE\", 512)),\n",
    ")"
   ]
  },
  {
   "cell_type": "markdown",
   "id": "435f72d4-ec1c-4391-bf01-8ac3348aa328",
   "metadata": {},
   "source": [
    "- Initialize a Llama Stack agent with a list of tools including the built-in RAG tool. The RAG tool specification must include a list of document collection IDs to retrieve from."
   ]
  },
  {
   "cell_type": "code",
   "execution_count": 12,
   "id": "2dd4664a-ff7f-4474-b6af-3a4ad3f73052",
   "metadata": {
    "tags": []
   },
   "outputs": [],
   "source": [
    "rag_agent = Agent(\n",
    "    client,\n",
    "    model=model_id,\n",
    "    instructions=\"You are a helpful assistant. Use the RAG tool available to you to answer user queries. When a tool is used, only print its output without adding more content.\",\n",
    "    sampling_params=sampling_params,\n",
    "    tools=[\n",
    "        dict(\n",
    "            name=\"builtin::rag/knowledge_search\",\n",
    "            args={\n",
    "                \"vector_db_ids\": [vector_db_id],\n",
    "            },\n",
    "        )\n",
    "    ],\n",
    ")"
   ]
  },
  {
   "cell_type": "markdown",
   "id": "c3064b38-e9e1-46ca-9a7d-8a0c77a9c3a4",
   "metadata": {},
   "source": [
    "Now, our Llama Stack agent is ready to be served as an A2A agent. This includes the following steps:\n",
    " - Create an `AgentCard` - an object containing all the details about the agent we are about to serve, including its URL and exposed capabilities.\n",
    " - Wrap the Llama Stack agent with an `AgentTaskManager` object - a wrapper/adapter making it possible for the A2A server to redirect incoming request to the Llama Stack agent.\n",
    " - Create and launch an `A2AServer` - a Rest API server capable of communicating via the A2A protocol."
   ]
  },
  {
   "cell_type": "code",
   "execution_count": null,
   "id": "2f11c6a2-2568-4181-88e8-0e5eb514ed6c",
   "metadata": {},
   "outputs": [
    {
     "name": "stderr",
     "output_type": "stream",
     "text": [
      "INFO:     Started server process [14257]\n",
      "INFO:     Waiting for application startup.\n",
      "INFO:     Application startup complete.\n",
      "INFO:     Uvicorn running on http://localhost:10020 (Press CTRL+C to quit)\n"
     ]
    },
    {
     "name": "stdout",
     "output_type": "stream",
     "text": [
      "INFO:     ::1:58564 - \"GET /.well-known/agent.json HTTP/1.1\" 200 OK\n",
      "INFO:     ::1:58565 - \"POST / HTTP/1.1\" 200 OK\n"
     ]
    }
   ],
   "source": [
    "rag_agent_local_port = int(os.getenv(\"RAG_AGENT_LOCAL_PORT\", \"10010\"))\n",
    "rag_agent_url = f\"http://localhost:{rag_agent_local_port}\"\n",
    "\n",
    "agent_card = AgentCard(\n",
    "    name=\"OpenShift Knowledge Source Agent\",\n",
    "    description=\"Provides information about all technical aspects related to Red Hat OpenShift\",\n",
    "    url=rag_agent_url,\n",
    "    version=\"0.1.0\",\n",
    "    defaultInputModes=[\"text/plain\"],\n",
    "    defaultOutputModes=[\"text/plain\"],\n",
    "    capabilities=AgentCapabilities(streaming=True),\n",
    "    skills=[\n",
    "        AgentSkill(id=\"rag\", name=\"RAG Query related to Red Hat OpenShift\"),\n",
    "    ],\n",
    ")\n",
    "task_manager = AgentTaskManager(agent=rag_agent)\n",
    "server = A2AServer(\n",
    "    agent_card=agent_card,\n",
    "    task_manager=task_manager,\n",
    "    host='localhost',\n",
    "    port=rag_agent_local_port\n",
    ")\n",
    "thread = threading.Thread(target=server.start, daemon=True)\n",
    "thread.start()"
   ]
  },
  {
   "cell_type": "markdown",
   "id": "d5639413-90d6-42ae-add4-6c89da0297e2",
   "metadata": {},
   "source": [
    "## 3. Setting up an agent capable of A2A communication with the RAG agent\n",
    "This includes the following steps:\n",
    " - Create a Llama Stack client tool that wraps A2A communication with the RAG agent.\n",
    " - Initialize a client agent with access to the above client tool."
   ]
  },
  {
   "cell_type": "code",
   "execution_count": 14,
   "id": "7414837e-b04e-432d-82c3-6719a8f62132",
   "metadata": {},
   "outputs": [],
   "source": [
    "rag_agent_tool = A2ATool(rag_agent_url)\n",
    "a2a_client_agent = Agent(\n",
    "    client,\n",
    "    model=model_id,\n",
    "    instructions=\"You are a helpful assistant. When a tool is used, only print its output without adding more content.\",\n",
    "    sampling_params=sampling_params,\n",
    "    tools=[rag_agent_tool],\n",
    ")"
   ]
  },
  {
   "cell_type": "markdown",
   "id": "b7d24b33-72cd-47b0-b5e4-14cdd954ef18",
   "metadata": {},
   "source": [
    "Now, let's use our client agent for serving user requests."
   ]
  },
  {
   "cell_type": "code",
   "execution_count": 15,
   "id": "95b9baa2-4739-426a-b79a-2ff90f44c023",
   "metadata": {
    "tags": []
   },
   "outputs": [
    {
     "name": "stdout",
     "output_type": "stream",
     "text": [
      "\u001b[34m\n",
      "User> How to install OpenShift?\u001b[0m\n",
      "\n",
      "---------- 📍 Step 1: InferenceStep ----------\n",
      "🛠️ Tool call Generated:\n",
      "\u001b[35mTool call: OpenShift Knowledge Source Agent, Arguments: {'query': 'install OpenShift'}\u001b[0m\n",
      "\n",
      "---------- 📍 Step 2: ToolExecutionStep ----------\n",
      "🔧 Executing tool...\n"
     ]
    },
    {
     "data": {
      "text/html": [
       "<pre style=\"white-space:pre;overflow-x:auto;line-height:normal;font-family:Menlo,'DejaVu Sans Mono',consolas,'Courier New',monospace\"><span style=\"color: #008000; text-decoration-color: #008000\">'Tool:knowledge_search Args:{\\'query\\': \\'OpenShift installation\\'}Tool:knowledge_search Response:[TextContentItem(text=\\'knowledge_search tool found 5 chunks:\\\\nBEGIN of knowledge_search tool results.\\\\n\\', type=\\'text\\'), TextContentItem(text=\\'Result 1:\\\\nDocument_id:num-0\\\\nContent: 23\\\\ninstall OpenShift Local, 16\\\\nJ\\\\nJAR file, 23\\\\nJava, 14, 24, 44\\\\nJavaScript, 24, 44\\\\nJenkins, 28\\\\nK\\\\nKiali, 36\\\\nKibana, 40, 40\\\\nKnative, 34\\\\nKubernetes, 7\\\\nL\\\\nlogs, 40\\\\nM\\\\nMicroservices, 36\\\\nmonitor, 40\\\\nN\\\\nNode.js, 14\\\\nnon-root accounts, 20\\\\nO\\\\nOpenShift 4.12, 33\\\\nOpenShift Kubernetes Distribution, 8\\\\nOpenShift Service Mesh, 36\\\\noperator, 28, 36\\\\nOperatorHub, 33, 36\\\\nOperators, 33\\\\n48\\\\nP\\\\nperspectives, 22\\\\nPHP, 14, 24\\\\nPlatform-as-a-Service, 8\\\\nprivilege escalation, 19\\\\nprivileged ports, 20\\\\nProject, 9\\\\nPrometheus, 40, 44\\\\nPromQL, 45\\\\nPython, 14, 24, 44\\\\nQ\\\\nQuarkus, 14, 44\\\\nR\\\\nRed Hat developer account, 13\\\\nRed Hat OpenShift, 7\\\\nRed Hat OpenShift Dev Spaces, 14\\\\nRed Hat OpenShift Local, 8, 15\\\\nRed Hat OpenShift Pipelines, 28\\\\nRed Hat Quay, 20\\\\nRed Hat Universal Base Images, 19\\\\nrole, 19\\\\nRoute, 9\\\\nRust, 14\\\\nS\\\\nScala, 14\\\\nScaling, 42\\\\nsecure by default, 19\\\\nSecurity Context Constraints, 19\\\\nServerless, 34\\\\nservice mesh, 36\\\\nsource code project, 22\\\\nstateful applications, 33\\\\nT\\\\nTekton, 28\\\\ntemplates, 32\\\\nTopology, 27\\\\nTwelve-Factor App, 21, 40\\\\nTypeScript, 24\\\\nU\\\\nUBI, 19\\\\nV\\\\nVertical scaling, 42\\\\nVisual Studio Code, 14\\\\nW\\\\nWeb Console, 22, 40\\\\n49\\\\n\\', type=\\'text\\'), TextContentItem(text=\\'Result 2:\\\\nDocument_id:num-0\\\\nContent:  We\\\\nrecommend you to check the official Red Hat OpenShift Local documentation for an updated list of\\\\nrequirements at the official documentation website.\\\\n\\\\uf05a\\\\nRegarding Linux, even if Red Hat does not officially support them, OpenShift Local\\\\ncan run on other distributions, such as Ubuntu or Debian, with minor caveats.\\\\nRunning OpenShift Local on any Linux distribution requires a few additional\\\\nsoftware packages to be installed through your default package manager. The\\\\n15\\\\ndocumentation at crc.dev/crc has more information about this subject.\\\\n7.2. Hardware Requirements\\\\nIn terms of hardware, OpenShift Local has some strict requirements. Your system must use a recent\\\\nIntel CPU (except for Macs, where Apple Silicon machines are supported) with at least four physical\\\\ncores and have at least 16 GB of RAM. Be aware that the base installation of OpenShift Local\\\\nrequires at least 9 GB free to start. Of course, to run other applications on OpenShift Local, you will\\\\nneed more RAM, so using a computer with at least 32 GB of RAM is strongly recommended.\\\\nOpenShift Local also requires at least 35 GB of free disk space for its installation. The memory\\\\nrequirements are likely to increase in the future, so please check the documentation at crc.dev for\\\\nmore up-to-date information.\\\\n7.3. Installation\\\\nTo install OpenShift Local, open your web browser and navigate to console.redhat.com/openshift/\\\\ncreate/local . Download the latest release of OpenShift Local and the \"pull secret\" file. The latter is a\\\\nfile containing a key identifying your copy of OpenShift Local to your Red Hat Developer account.\\\\nUnzip the file containing the OpenShift Local executable, and using your terminal, run the\\\\ncommand crc setup . This command will prepare your copy of OpenShift Local, verifying\\\\nrequirements and setting the required configuration values.\\\\nOnce the crc setup command is ready, launch crc start. Running crc start can take a long time,\\\\naround 20 minutes, on a recent PC.\\\\nOnce started, access the OpenShift Web Console with the crc console command, which will open\\\\nyour default browser. OpenShift Local uses the developer username and password to log in as a\\\\nlow-privilege user, while the kubeadmin user uses a random-generated password. Use the crc\\\\nconsole --credentials command to find the credentials required to log in as the kubeadmin user.\\\\nOpenShift Local allows developers to perform various everyday tasks as if it were a standard\\\\nOpenShift cluster, like deploying applications\\\\n\\', type=\\'text\\'), TextContentItem(text=\\'Result 3:\\\\nDocument_id:num-0\\\\nContent:  \"Import from Git\" entry. Click on it, and paste the URL of a project, for example,\\\\ngitlab.com/akosma/simple-deno-api.git.\\\\nAs soon as you paste the URL, OpenShift will immediately analyze the structure and programming\\\\nlanguage of the project and automatically recommend options for its build process. In our case, it’s\\\\na small application built with the Go programming language, and as such, it will advise the options\\\\nshown on the screen.\\\\nFigure 5. Deploying a project directly from its Git repository\\\\n25\\\\nThis particular example doesn’t require more configurations than the ones shown on the screen;\\\\nclick the [\\\\u2009Create\\\\u2009] button.\\\\nAfter a few seconds, you will see your application running on the \"Topology\" screen. OpenShift will\\\\ndownload the source code and trigger your project’s build. Click on the Topology screen icon to see\\\\nthe \"Build\" section, indicating that a build is running. The compilation and deployment of your\\\\napplication can take some time, depending on the complexity of the source code and the\\\\nprogramming language used.\\\\nOnce the build has finished, on the same pane, you will see a route available under the \"Routes\"\\\\nsection. Click on it, and you will see your application in action.\\\\n10.2. Container Registry\\\\nOpenShift has built your application source code, and the product of this build process is a\\\\ncontainer. You can see the container that OpenShift made for you on the \"Administrator\"\\\\nperspective, selecting the \"Builds\" menu and then the \"ImageStreams\" menu entry.\\\\nOpenShift includes a container registry; developers can use it as any other registry from outside the\\\\ncluster. Let us use \"podman\" to access the container registry and run the container locally on your\\\\nworkstation.\\\\nUsers must have the \"registry-editor\" and the \"system:image-builder\" roles to access the container\\\\nregistry. Since we’re connected to the Web Console using the \"kubeadmin\" user, we can provide\\\\nthose roles directly from the user interface without using the command line.\\\\nNavigate to the \"User Management\" section and select \"RoleBindings.\" Click on the [\\\\u2009Create\\\\nbinding\\\\u2009] button, and fill the form using the following values:\\\\n• Name: developer-sourcecode-registry-editor\\\\n• Namespace: sourcecode\\\\n• Role name: registry-editor\\\\n• Subject: User\\\\n• Subject name: developer\\\\nDo the same for the \"system:image-builder\" role, using a different \"Name\" field\\\\n\\', type=\\'text\\'), TextContentItem(text=\\'Result 4:\\\\nDocument_id:num-0\\\\nContent: .\\\\nThese characteristics set OpenShift apart as an excellent Kubernetes platform for enterprise users.\\\\nThe latest version of OpenShift available at the time of this writing is 4.12.\\\\n3.2. Is Red Hat OpenShift Open Source?\\\\nRed Hat OpenShift is a commercial product based on an open-source project called OKD. This\\\\nacronym means \" OpenShift Kubernetes Distribution\" and is publicly available for everyone to\\\\ninspect and contribute. Like the upstream Kubernetes project, OKD developers use the Go\\\\nprogramming language.\\\\n3.3. How can I run OpenShift?\\\\nToday, Red Hat OpenShift is available through various mechanisms and formats:\\\\n• DevOps teams can install it in their data centers \"on-premise.\"\\\\n• Major hyperscalers such as AWS, Azure, Google Cloud Platform, and IBM Cloud offer managed\\\\nRed Hat OpenShift installations.\\\\n• Developers can either run OpenShift locally on their workstations using Red Hat OpenShift\\\\nLocal, also known as CRC or \"Code-Ready Containers\"\\\\n• They can also request a 30-day trial OpenShift cluster, offered by Red Hat, at no charge, for\\\\ntesting and evaluation purposes.\\\\nRed Hat OpenShift is an integrated Platform-as-a-Service for enterprise users based on Kubernetes.\\\\nIt is tightly integrated with advanced security settings, developer tooling, and monitoring\\\\nmechanisms, allowing DevOps teams to be more productive.\\\\n8\\\\nChapter 4. OpenShift-only Custom Resource\\\\nDefinitions\\\\nRed Hat OpenShift is a complete DevOps platform extending Kubernetes in various ways. It bundles\\\\na constellation of Custom Resource Definitions (CRDs) to make the life of developers and cluster\\\\nadministrators easier.\\\\nLet us talk first about the CRDs only available on OpenShift.\\\\n4.1. Project\\\\nAn OpenShift Project is similar to a Kubernetes namespace, but more tightly integrated into the\\\\nsecurity system of OpenShift through additional annotations.\\\\napiVersion: project.openshift.io/v1\\\\nkind: Project\\\\nmetadata:\\\\n\\\\xa0 name: linkedin-learning-project\\\\n\\\\xa0 annotations:\\\\n\\\\xa0   openshift.io/description: \"Project description\"\\\\n\\\\xa0   openshift.io/display-name: \"Display name\"\\\\n4.2. Route\\\\nThe OpenShift Route object was one of the primary inspirations during the development of the\\\\nIngress object. In OpenShift, Ingress and Route objects work together to ensure your applications\\\\nare available outside the cluster.\\\\napiVersion: route.openshift.io/v1\\\\nkind: Route\\\\nmetadata:\\\\n\\\\xa0 name: my-route\\\\nspec:\\\\n\\\\xa0 host:\\\\n\\', type=\\'text\\'), TextContentItem(text=\\'Result 5:\\\\nDocument_id:num-0\\\\nContent: _02 branch of the GitHub\\\\nrepository for this course.\\\\nThe whole point of OpenShift is to be able to deploy, run, and monitor containerized applications.\\\\nDevOps engineers can deploy containers in OpenShift clusters through various means, for example:\\\\n• Using a YAML manifest.\\\\n• Deploying a single container using the web console.\\\\n• Building a project stored in a Git repository anywhere on the Internet and deploying the\\\\nresulting container.\\\\n• Using the integrated CI/CD pipelines.\\\\n• Using the odo tool together with \"Devfiles.\"\\\\nEach approach has pros and cons; in this chapter, we will review how to use the web console and\\\\nhow to use the odo tool.\\\\n9.1. Deploying Applications with the Web Console\\\\nDevOps engineers can deploy applications immediately using the Web Console. Launch your CRC\\\\ninstance and open the web console in your preferred web browser. The URL of the OpenShift web\\\\nconsole is \"https://console-openshift-console.apps-crc.testing.\"\\\\nThe OpenShift Web Console offers two major perspectives:\\\\n• The \"Administrator\" perspective.\\\\n• And the \"Developer\" perspective.\\\\nFor this explanation, select the \"Developer\" perspective.\\\\nThe first time you open the Developer perspective, a popup invites you to follow a user interface\\\\ntour.\\\\nOn the left-hand side, the perspective menu shows an entry titled \"Add,\" which, as the name\\\\nimplies, provides various mechanisms to deploy applications on an OpenShift cluster.\\\\nThe \"Add\" screen shows the various ways DevOps engineers can deploy applications on a cluster:\\\\n• Using the Developer Catalog, browsing and choosing among a long list of available databases,\\\\nmessage queues, and other valuable components to build applications, or entering your\\\\npreferred Helm chart repository to extend the catalog.\\\\n• Specifying the URL to a specific container on any standard container registry.\\\\n• Specifying the URL of a source code project stored on a Git repository, for example, but not\\\\n22\\\\nlimited to GitHub, GitLab, Gitea, or other locations.\\\\n• Importing YAML directly or even a JAR file with a Java application.\\\\nLet us select the \"Container Image\" option, where we can specify the URL of a ready-to-use\\\\ncontainer.\\\\nEnter the URL of the container on the field, and click on the [\\\\u2009Create\\\\u2009] button at the bottom of the\\\\npage. You do not need to change any other value on the form.\\\\nA few seconds later, depending on the size of the container and the speed of your Internet\\\\nconnection,\\\\n\\', type=\\'text\\'), TextContentItem(text=\\'END of knowledge_search tool results.\\\\n\\', type=\\'text\\'), TextContentItem(text=\\'The above results were retrieved to help answer the user\\\\\\'s query: \"OpenShift installation\". Use them as supporting information only in answering this query.\\\\n\\', type=\\'text\\')]To install OpenShift, you can follow these steps:\\n\\n1. Check the system requirements for OpenShift Local, which is a version of OpenShift that can be installed on a local machine. The requirements include a recent Intel CPU with at least four physical cores, 16 GB of RAM, and 35 GB of free disk space.\\n2. Download the latest version of OpenShift Local from the official Red Hat website.\\n3. Unzip the downloaded file and run the `crc setup` command to prepare the installation.\\n4. Launch the `crc start` command to start the installation process, which may take around 20 minutes.\\n5. Once the installation is complete, access the OpenShift Web Console using the `crc console` command, which will open your default browser.\\n6. Log in to the Web Console using the developer username and password, or use the `crc console --credentials` command to find the credentials required to log in as the kubeadmin user.\\n7. You can then deploy applications using the web console or using the odo tool.\\n\\nNote that OpenShift is also available through various mechanisms and formats, including installation in data centers, managed installations by hyperscalers, and trial clusters offered by Red Hat.'</span>\n",
       "</pre>\n"
      ],
      "text/plain": [
       "\u001b[32m'Tool:knowledge_search Args:\u001b[0m\u001b[32m{\u001b[0m\u001b[32m\\'query\\': \\'OpenShift installation\\'\u001b[0m\u001b[32m}\u001b[0m\u001b[32mTool:knowledge_search Response:\u001b[0m\u001b[32m[\u001b[0m\u001b[32mTextContentItem\u001b[0m\u001b[32m(\u001b[0m\u001b[32mtext\u001b[0m\u001b[32m=\\'knowledge_search tool found 5 chunks:\\\\nBEGIN of knowledge_search tool results.\\\\n\\', \u001b[0m\u001b[32mtype\u001b[0m\u001b[32m=\\'text\\'\u001b[0m\u001b[32m)\u001b[0m\u001b[32m, TextContentItem\u001b[0m\u001b[32m(\u001b[0m\u001b[32mtext\u001b[0m\u001b[32m=\\'Result 1:\\\\nDocument_id:num-0\\\\nContent: 23\\\\ninstall OpenShift Local, 16\\\\nJ\\\\nJAR file, 23\\\\nJava, 14, 24, 44\\\\nJavaScript, 24, 44\\\\nJenkins, 28\\\\nK\\\\nKiali, 36\\\\nKibana, 40, 40\\\\nKnative, 34\\\\nKubernetes, 7\\\\nL\\\\nlogs, 40\\\\nM\\\\nMicroservices, 36\\\\nmonitor, 40\\\\nN\\\\nNode.js, 14\\\\nnon-root accounts, 20\\\\nO\\\\nOpenShift 4.12, 33\\\\nOpenShift Kubernetes Distribution, 8\\\\nOpenShift Service Mesh, 36\\\\noperator, 28, 36\\\\nOperatorHub, 33, 36\\\\nOperators, 33\\\\n48\\\\nP\\\\nperspectives, 22\\\\nPHP, 14, 24\\\\nPlatform-as-a-Service, 8\\\\nprivilege escalation, 19\\\\nprivileged ports, 20\\\\nProject, 9\\\\nPrometheus, 40, 44\\\\nPromQL, 45\\\\nPython, 14, 24, 44\\\\nQ\\\\nQuarkus, 14, 44\\\\nR\\\\nRed Hat developer account, 13\\\\nRed Hat OpenShift, 7\\\\nRed Hat OpenShift Dev Spaces, 14\\\\nRed Hat OpenShift Local, 8, 15\\\\nRed Hat OpenShift Pipelines, 28\\\\nRed Hat Quay, 20\\\\nRed Hat Universal Base Images, 19\\\\nrole, 19\\\\nRoute, 9\\\\nRust, 14\\\\nS\\\\nScala, 14\\\\nScaling, 42\\\\nsecure by default, 19\\\\nSecurity Context Constraints, 19\\\\nServerless, 34\\\\nservice mesh, 36\\\\nsource code project, 22\\\\nstateful applications, 33\\\\nT\\\\nTekton, 28\\\\ntemplates, 32\\\\nTopology, 27\\\\nTwelve-Factor App, 21, 40\\\\nTypeScript, 24\\\\nU\\\\nUBI, 19\\\\nV\\\\nVertical scaling, 42\\\\nVisual Studio Code, 14\\\\nW\\\\nWeb Console, 22, 40\\\\n49\\\\n\\', \u001b[0m\u001b[32mtype\u001b[0m\u001b[32m=\\'text\\'\u001b[0m\u001b[32m)\u001b[0m\u001b[32m, TextContentItem\u001b[0m\u001b[32m(\u001b[0m\u001b[32mtext\u001b[0m\u001b[32m=\\'Result 2:\\\\nDocument_id:num-0\\\\nContent:  We\\\\nrecommend you to check the official Red Hat OpenShift Local documentation for an updated list of\\\\nrequirements at the official documentation website.\\\\n\\\\uf05a\\\\nRegarding Linux, even if Red Hat does not officially support them, OpenShift Local\\\\ncan run on other distributions, such as Ubuntu or Debian, with minor caveats.\\\\nRunning OpenShift Local on any Linux distribution requires a few additional\\\\nsoftware packages to be installed through your default package manager. The\\\\n15\\\\ndocumentation at crc.dev/crc has more information about this subject.\\\\n7.2. Hardware Requirements\\\\nIn terms of hardware, OpenShift Local has some strict requirements. Your system must use a recent\\\\nIntel CPU \u001b[0m\u001b[32m(\u001b[0m\u001b[32mexcept for Macs, where Apple Silicon machines are supported\u001b[0m\u001b[32m)\u001b[0m\u001b[32m with at least four physical\\\\ncores and have at least 16 GB of RAM. Be aware that the base installation of OpenShift Local\\\\nrequires at least 9 GB free to start. Of course, to run other applications on OpenShift Local, you will\\\\nneed more RAM, so using a computer with at least 32 GB of RAM is strongly recommended.\\\\nOpenShift Local also requires at least 35 GB of free disk space for its installation. The memory\\\\nrequirements are likely to increase in the future, so please check the documentation at crc.dev for\\\\nmore up-to-date information.\\\\n7.3. Installation\\\\nTo install OpenShift Local, open your web browser and navigate to console.redhat.com/openshift/\\\\ncreate/local . Download the latest release of OpenShift Local and the \"pull secret\" file. The latter is a\\\\nfile containing a key identifying your copy of OpenShift Local to your Red Hat Developer account.\\\\nUnzip the file containing the OpenShift Local executable, and using your terminal, run the\\\\ncommand crc setup . This command will prepare your copy of OpenShift Local, verifying\\\\nrequirements and setting the required configuration values.\\\\nOnce the crc setup command is ready, launch crc start. Running crc start can take a long time,\\\\naround 20 minutes, on a recent PC.\\\\nOnce started, access the OpenShift Web Console with the crc console command, which will open\\\\nyour default browser. OpenShift Local uses the developer username and password to log in as a\\\\nlow-privilege user, while the kubeadmin user uses a random-generated password. Use the crc\\\\nconsole --credentials command to find the credentials required to log in as the kubeadmin user.\\\\nOpenShift Local allows developers to perform various everyday tasks as if it were a standard\\\\nOpenShift cluster, like deploying applications\\\\n\\', \u001b[0m\u001b[32mtype\u001b[0m\u001b[32m=\\'text\\'\u001b[0m\u001b[32m)\u001b[0m\u001b[32m, TextContentItem\u001b[0m\u001b[32m(\u001b[0m\u001b[32mtext\u001b[0m\u001b[32m=\\'Result 3:\\\\nDocument_id:num-0\\\\nContent:  \"Import from Git\" entry. Click on it, and paste the URL of a project, for example,\\\\ngitlab.com/akosma/simple-deno-api.git.\\\\nAs soon as you paste the URL, OpenShift will immediately analyze the structure and programming\\\\nlanguage of the project and automatically recommend options for its build process. In our case, it’s\\\\na small application built with the Go programming language, and as such, it will advise the options\\\\nshown on the screen.\\\\nFigure 5. Deploying a project directly from its Git repository\\\\n25\\\\nThis particular example doesn’t require more configurations than the ones shown on the screen;\\\\nclick the \u001b[0m\u001b[32m[\u001b[0m\u001b[32m\\\\u2009Create\\\\u2009\u001b[0m\u001b[32m]\u001b[0m\u001b[32m button.\\\\nAfter a few seconds, you will see your application running on the \"Topology\" screen. OpenShift will\\\\ndownload the source code and trigger your project’s build. Click on the Topology screen icon to see\\\\nthe \"Build\" section, indicating that a build is running. The compilation and deployment of your\\\\napplication can take some time, depending on the complexity of the source code and the\\\\nprogramming language used.\\\\nOnce the build has finished, on the same pane, you will see a route available under the \"Routes\"\\\\nsection. Click on it, and you will see your application in action.\\\\n10.2. Container Registry\\\\nOpenShift has built your application source code, and the product of this build process is a\\\\ncontainer. You can see the container that OpenShift made for you on the \"Administrator\"\\\\nperspective, selecting the \"Builds\" menu and then the \"ImageStreams\" menu entry.\\\\nOpenShift includes a container registry; developers can use it as any other registry from outside the\\\\ncluster. Let us use \"podman\" to access the container registry and run the container locally on your\\\\nworkstation.\\\\nUsers must have the \"registry-editor\" and the \"system:image-builder\" roles to access the container\\\\nregistry. Since we’re connected to the Web Console using the \"kubeadmin\" user, we can provide\\\\nthose roles directly from the user interface without using the command line.\\\\nNavigate to the \"User Management\" section and select \"RoleBindings.\" Click on the \u001b[0m\u001b[32m[\u001b[0m\u001b[32m\\\\u2009Create\\\\nbinding\\\\u2009\u001b[0m\u001b[32m]\u001b[0m\u001b[32m button, and fill the form using the following values:\\\\n• Name: developer-sourcecode-registry-editor\\\\n• Namespace: sourcecode\\\\n• Role name: registry-editor\\\\n• Subject: User\\\\n• Subject name: developer\\\\nDo the same for the \"system:image-builder\" role, using a different \"Name\" field\\\\n\\', \u001b[0m\u001b[32mtype\u001b[0m\u001b[32m=\\'text\\'\u001b[0m\u001b[32m)\u001b[0m\u001b[32m, TextContentItem\u001b[0m\u001b[32m(\u001b[0m\u001b[32mtext\u001b[0m\u001b[32m=\\'Result 4:\\\\nDocument_id:num-0\\\\nContent: .\\\\nThese characteristics set OpenShift apart as an excellent Kubernetes platform for enterprise users.\\\\nThe latest version of OpenShift available at the time of this writing is 4.12.\\\\n3.2. Is Red Hat OpenShift Open Source?\\\\nRed Hat OpenShift is a commercial product based on an open-source project called OKD. This\\\\nacronym means \" OpenShift Kubernetes Distribution\" and is publicly available for everyone to\\\\ninspect and contribute. Like the upstream Kubernetes project, OKD developers use the Go\\\\nprogramming language.\\\\n3.3. How can I run OpenShift?\\\\nToday, Red Hat OpenShift is available through various mechanisms and formats:\\\\n• DevOps teams can install it in their data centers \"on-premise.\"\\\\n• Major hyperscalers such as AWS, Azure, Google Cloud Platform, and IBM Cloud offer managed\\\\nRed Hat OpenShift installations.\\\\n• Developers can either run OpenShift locally on their workstations using Red Hat OpenShift\\\\nLocal, also known as CRC or \"Code-Ready Containers\"\\\\n• They can also request a 30-day trial OpenShift cluster, offered by Red Hat, at no charge, for\\\\ntesting and evaluation purposes.\\\\nRed Hat OpenShift is an integrated Platform-as-a-Service for enterprise users based on Kubernetes.\\\\nIt is tightly integrated with advanced security settings, developer tooling, and monitoring\\\\nmechanisms, allowing DevOps teams to be more productive.\\\\n8\\\\nChapter 4. OpenShift-only Custom Resource\\\\nDefinitions\\\\nRed Hat OpenShift is a complete DevOps platform extending Kubernetes in various ways. It bundles\\\\na constellation of Custom Resource Definitions \u001b[0m\u001b[32m(\u001b[0m\u001b[32mCRDs\u001b[0m\u001b[32m)\u001b[0m\u001b[32m to make the life of developers and cluster\\\\nadministrators easier.\\\\nLet us talk first about the CRDs only available on OpenShift.\\\\n4.1. Project\\\\nAn OpenShift Project is similar to a Kubernetes namespace, but more tightly integrated into the\\\\nsecurity system of OpenShift through additional annotations.\\\\napiVersion: project.openshift.io/v1\\\\nkind: Project\\\\nmetadata:\\\\n\\\\xa0 name: linkedin-learning-project\\\\n\\\\xa0 annotations:\\\\n\\\\xa0   openshift.io/description: \"Project description\"\\\\n\\\\xa0   openshift.io/display-name: \"Display name\"\\\\n4.2. Route\\\\nThe OpenShift Route object was one of the primary inspirations during the development of the\\\\nIngress object. In OpenShift, Ingress and Route objects work together to ensure your applications\\\\nare available outside the cluster.\\\\napiVersion: route.openshift.io/v1\\\\nkind: Route\\\\nmetadata:\\\\n\\\\xa0 name: my-route\\\\nspec:\\\\n\\\\xa0 host:\\\\n\\', \u001b[0m\u001b[32mtype\u001b[0m\u001b[32m=\\'text\\'\u001b[0m\u001b[32m)\u001b[0m\u001b[32m, TextContentItem\u001b[0m\u001b[32m(\u001b[0m\u001b[32mtext\u001b[0m\u001b[32m=\\'Result 5:\\\\nDocument_id:num-0\\\\nContent: _02 branch of the GitHub\\\\nrepository for this course.\\\\nThe whole point of OpenShift is to be able to deploy, run, and monitor containerized applications.\\\\nDevOps engineers can deploy containers in OpenShift clusters through various means, for example:\\\\n• Using a YAML manifest.\\\\n• Deploying a single container using the web console.\\\\n• Building a project stored in a Git repository anywhere on the Internet and deploying the\\\\nresulting container.\\\\n• Using the integrated CI/CD pipelines.\\\\n• Using the odo tool together with \"Devfiles.\"\\\\nEach approach has pros and cons; in this chapter, we will review how to use the web console and\\\\nhow to use the odo tool.\\\\n9.1. Deploying Applications with the Web Console\\\\nDevOps engineers can deploy applications immediately using the Web Console. Launch your CRC\\\\ninstance and open the web console in your preferred web browser. The URL of the OpenShift web\\\\nconsole is \"https://console-openshift-console.apps-crc.testing.\"\\\\nThe OpenShift Web Console offers two major perspectives:\\\\n• The \"Administrator\" perspective.\\\\n• And the \"Developer\" perspective.\\\\nFor this explanation, select the \"Developer\" perspective.\\\\nThe first time you open the Developer perspective, a popup invites you to follow a user interface\\\\ntour.\\\\nOn the left-hand side, the perspective menu shows an entry titled \"Add,\" which, as the name\\\\nimplies, provides various mechanisms to deploy applications on an OpenShift cluster.\\\\nThe \"Add\" screen shows the various ways DevOps engineers can deploy applications on a cluster:\\\\n• Using the Developer Catalog, browsing and choosing among a long list of available databases,\\\\nmessage queues, and other valuable components to build applications, or entering your\\\\npreferred Helm chart repository to extend the catalog.\\\\n• Specifying the URL to a specific container on any standard container registry.\\\\n• Specifying the URL of a source code project stored on a Git repository, for example, but not\\\\n22\\\\nlimited to GitHub, GitLab, Gitea, or other locations.\\\\n• Importing YAML directly or even a JAR file with a Java application.\\\\nLet us select the \"Container Image\" option, where we can specify the URL of a ready-to-use\\\\ncontainer.\\\\nEnter the URL of the container on the field, and click on the \u001b[0m\u001b[32m[\u001b[0m\u001b[32m\\\\u2009Create\\\\u2009\u001b[0m\u001b[32m]\u001b[0m\u001b[32m button at the bottom of the\\\\npage. You do not need to change any other value on the form.\\\\nA few seconds later, depending on the size of the container and the speed of your Internet\\\\nconnection,\\\\n\\', \u001b[0m\u001b[32mtype\u001b[0m\u001b[32m=\\'text\\'\u001b[0m\u001b[32m)\u001b[0m\u001b[32m, TextContentItem\u001b[0m\u001b[32m(\u001b[0m\u001b[32mtext\u001b[0m\u001b[32m=\\'END of knowledge_search tool results.\\\\n\\', \u001b[0m\u001b[32mtype\u001b[0m\u001b[32m=\\'text\\'\u001b[0m\u001b[32m)\u001b[0m\u001b[32m, TextContentItem\u001b[0m\u001b[32m(\u001b[0m\u001b[32mtext\u001b[0m\u001b[32m=\\'The above results were retrieved to help answer the user\\\\\\'s query: \"OpenShift installation\". Use them as supporting information only in answering this query.\\\\n\\', \u001b[0m\u001b[32mtype\u001b[0m\u001b[32m=\\'text\\'\u001b[0m\u001b[32m)\u001b[0m\u001b[32m]\u001b[0m\u001b[32mTo install OpenShift, you can follow these steps:\\n\\n1. Check the system requirements for OpenShift Local, which is a version of OpenShift that can be installed on a local machine. The requirements include a recent Intel CPU with at least four physical cores, 16 GB of RAM, and 35 GB of free disk space.\\n2. Download the latest version of OpenShift Local from the official Red Hat website.\\n3. Unzip the downloaded file and run the `crc setup` command to prepare the installation.\\n4. Launch the `crc start` command to start the installation process, which may take around 20 minutes.\\n5. Once the installation is complete, access the OpenShift Web Console using the `crc console` command, which will open your default browser.\\n6. Log in to the Web Console using the developer username and password, or use the `crc console --credentials` command to find the credentials required to log in as the kubeadmin user.\\n7. You can then deploy applications using the web console or using the odo tool.\\n\\nNote that OpenShift is also available through various mechanisms and formats, including installation in data centers, managed installations by hyperscalers, and trial clusters offered by Red Hat.'\u001b[0m\n"
      ]
     },
     "metadata": {},
     "output_type": "display_data"
    },
    {
     "name": "stdout",
     "output_type": "stream",
     "text": [
      "\n",
      "---------- 📍 Step 3: InferenceStep ----------\n",
      "🤖 Model Response:\n",
      "\u001b[35mTo install OpenShift, you can follow these steps:\n",
      "\n",
      "1. Check the system requirements for OpenShift Local, which is a version of OpenShift that can be installed on a local machine. The requirements include a recent Intel CPU with at least four physical cores, 16 GB of RAM, and 35 GB of free disk space.\n",
      "2. Download the latest version of OpenShift Local from the official Red Hat website.\n",
      "3. Unzip the downloaded file and run the `crc setup` command to prepare the installation.\n",
      "4. Launch the `crc start` command to start the installation process, which may take around 20 minutes.\n",
      "5. Once the installation is complete, access the OpenShift Web Console using the `crc console` command, which will open your default browser.\n",
      "6. Log in to the Web Console using the developer username and password, or use the `crc console --credentials` command to find the credentials required to log in as the kubeadmin user.\n",
      "7. You can then deploy applications using the web console or using the odo tool.\n",
      "\n",
      "Note that OpenShift is also available through various mechanisms and formats, including installation in data centers, managed installations by hyperscalers, and trial clusters offered by Red Hat.\n",
      "\u001b[0m\n",
      "========== Query processing completed ========== \n",
      "\n"
     ]
    }
   ],
   "source": [
    "queries = [\n",
    "    \"How to install OpenShift?\",\n",
    "]\n",
    "\n",
    "for prompt in queries:\n",
    "    cprint(f\"\\nUser> {prompt}\", \"blue\")\n",
    "    \n",
    "    # create a new turn with a new session ID for each prompt\n",
    "    response = a2a_client_agent.create_turn(\n",
    "        messages=[\n",
    "            {\n",
    "                \"role\": \"user\",\n",
    "                \"content\": prompt,\n",
    "            }\n",
    "        ],\n",
    "        session_id=a2a_client_agent.create_session(f\"rag-session_{uuid.uuid4()}\"),\n",
    "        stream=stream,\n",
    "    )\n",
    "    \n",
    "    # print the response, including tool calls output\n",
    "    if stream:\n",
    "        for log in EventLogger().log(response):\n",
    "            log.print()\n",
    "    else:\n",
    "        step_printer(response.steps)"
   ]
  },
  {
   "cell_type": "markdown",
   "id": "df6937a3-3efa-4b66-aaf0-85d96b6d43db",
   "metadata": {},
   "source": [
    "## Key Takeaways\n",
    "This notebook demonstrated how to use the basic A2A functionality with Llama Stack. We did this by creating an agent, making it available it over an A2A server, and using another agent to collaborate with it for serving a user request.\n",
    "\n",
    "Future demos will cover more advanced aspects of agent-to-agent communication."
   ]
  }
 ],
 "metadata": {
  "kernelspec": {
   "display_name": "venv7",
   "language": "python",
   "name": "python3"
  },
  "language_info": {
   "codemirror_mode": {
    "name": "ipython",
    "version": 3
   },
   "file_extension": ".py",
   "mimetype": "text/x-python",
   "name": "python",
   "nbconvert_exporter": "python",
   "pygments_lexer": "ipython3",
   "version": "3.13.3"
  }
 },
 "nbformat": 4,
 "nbformat_minor": 5
}<|MERGE_RESOLUTION|>--- conflicted
+++ resolved
@@ -23,14 +23,10 @@
     "## Prerequisites\n",
     "\n",
     "Before starting, ensure you have the following:\n",
-<<<<<<< HEAD
     "- `python_requires >= 3.13`\n",
     "\n",
-    "- Followed the instructions in the [Setup Guide](./Level0_getting_started_with_Llama_Stack.ipynb) notebook.\n",
-    "\n",
-=======
     "- Followed the instructions in the [Setup Guide](../../rag_agentic/notebooks/Level0_getting_started_with_Llama_Stack.ipynb) notebook. \n",
->>>>>>> a23df113
+    "\n",
     "- Llama Stack server should be using milvus as its vector DB provider.\n",
     "\n",
     "## Additional environment variables\n",
